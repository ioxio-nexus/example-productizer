--- conflicted
+++ resolved
@@ -3,37 +3,27 @@
 version = "1.0.0"
 description = ""
 authors = ["IOXIO Oy"]
+packages = [{ include = "app", from = "." }]
 
 [tool.poetry.dependencies]
 python = "^3.11"
-<<<<<<< HEAD
-fastapi = "^0.80.0"
-uvicorn = "^0.18.2"
-aiohttp = "^3.8.1"
-invoke = "^2.2.0"
-orjson = "^3.7.12"
-stringcase = "^1.2.0"
-pydantic = {version = "^1.9.2", extras = ["dotenv"]}
-
-[tool.poetry.dev-dependencies]
-=======
-fastapi = "^0.110.0"
+fastapi = "^0.112.0"
 uvicorn = {extras = ["standard"], version = "^0.30.5"}
 invoke = "^2.2.0"
-pydantic = "^2.6.3"
+pydantic = {version = "^2.6.3", extras = ["dotenv"]}
 yarl = "^1.9.4"
-pyjwt = "^2.8.0"
+pyjwt = "^2.9.0"
 httpx = "^0.27.0"
 cryptography = "^43.0.0"
 async-lru = "^2.0.4"
->>>>>>> 8884b77f
+aiohttp = "^3.8.1"
+orjson = "^3.7.12"
+stringcase = "^1.2.0"
 
 [tool.skjold]
 report_only = false
 sources = ["pyup", "gemnasium"]
 
-[tool.poetry.dev-dependencies]
-
 [build-system]
 requires = ["poetry>=1.0.0"]
 build-backend = "poetry.masonry.api"